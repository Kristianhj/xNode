--- conflicted
+++ resolved
@@ -57,7 +57,6 @@
                 return 0;
         }
 
-<<<<<<< HEAD
         /// <summary>
         /// Add items for the context menu when right-clicking this node. 
         /// Override to add custom menu items.
@@ -78,13 +77,7 @@
 
             for (int i = 0; i < nodeTypes.Length; i++)
             {
-=======
-        /// <summary> Add items for the context menu when right-clicking this node. Override to add custom menu items. </summary>
-        public virtual void AddContextMenuItems(GenericMenu menu) {
-            Vector2 pos = NodeEditorWindow.current.WindowToGridPosition(Event.current.mousePosition);
-            var nodeTypes = NodeEditorReflection.nodeTypes.OrderBy(type => GetNodeMenuOrder(type)).ToArray();
-            for (int i = 0; i < nodeTypes.Length; i++) {
->>>>>>> e3127a91
+
                 Type type = nodeTypes[i];
 
                 //Get node context menu path
